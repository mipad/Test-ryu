using LibHac.Common;
using LibHac.Common.Keys;
using LibHac.Fs;
using LibHac.Fs.Fsa;
using LibHac.FsSystem;
using LibHac.Ncm;
using LibHac.Tools.Fs;
using LibHac.Tools.FsSystem;
using LibHac.Tools.FsSystem.NcaUtils;
using LibHac.Tools.Ncm;
using Ryujinx.Common.Logging;
using Ryujinx.Common.Memory;
using Ryujinx.Common.Utilities;
using Ryujinx.HLE.Exceptions;
using Ryujinx.HLE.HOS.Services.Ssl;
using Ryujinx.HLE.HOS.Services.Time;
using Ryujinx.HLE.Utilities;
using System;
using System.Collections.Generic;
using System.IO;
using System.IO.Compression;
using System.Linq;
using System.Text;
using System.Text.RegularExpressions;
using System.Threading;
using Path = System.IO.Path;

namespace Ryujinx.HLE.FileSystem
{
    public class ContentManager
    {
        private const ulong SystemVersionTitleId = 0x0100000000000809;
        private const ulong SystemUpdateTitleId = 0x0100000000000816;

        private Dictionary<StorageId, LinkedList<LocationEntry>> _locationEntries;

        private readonly Dictionary<string, ulong> _sharedFontTitleDictionary;
        private readonly Dictionary<ulong, string> _systemTitlesNameDictionary;
        private readonly Dictionary<string, string> _sharedFontFilenameDictionary;

        private SortedDictionary<(ulong titleId, NcaContentType type), string> _contentDictionary;

        private readonly struct AocItem
        {
            public readonly Stream ContainerStream;
            public readonly string NcaPath;
            public readonly string Extension;

            public AocItem(Stream containerStream, string ncaPath, string extension)
            {
                ContainerStream = containerStream;
                Extension = extension;
                NcaPath = ncaPath;
            }
        }

        private SortedList<ulong, AocItem> AocData { get; }

        private readonly VirtualFileSystem _virtualFileSystem;

        private readonly Lock _lock = new();

        public ContentManager(VirtualFileSystem virtualFileSystem)
        {
            _contentDictionary = new SortedDictionary<(ulong, NcaContentType), string>();
            _locationEntries = new Dictionary<StorageId, LinkedList<LocationEntry>>();

            _sharedFontTitleDictionary = new Dictionary<string, ulong>
            {
                { "FontStandard",                  0x0100000000000811 },
                { "FontChineseSimplified",         0x0100000000000814 },
                { "FontExtendedChineseSimplified", 0x0100000000000814 },
                { "FontKorean",                    0x0100000000000812 },
                { "FontChineseTraditional",        0x0100000000000813 },
                { "FontNintendoExtended",          0x0100000000000810 },
            };

            _systemTitlesNameDictionary = new Dictionary<ulong, string>()
            {
                { 0x010000000000080E, "TimeZoneBinary"         },
                { 0x0100000000000810, "FontNintendoExtension"  },
                { 0x0100000000000811, "FontStandard"           },
                { 0x0100000000000812, "FontKorean"             },
                { 0x0100000000000813, "FontChineseTraditional" },
                { 0x0100000000000814, "FontChineseSimple"      },
            };

            _sharedFontFilenameDictionary = new Dictionary<string, string>
            {
                { "FontStandard",                  "nintendo_udsg-r_std_003.bfttf" },
                { "FontChineseSimplified",         "nintendo_udsg-r_org_zh-cn_003.bfttf" },
                { "FontExtendedChineseSimplified", "nintendo_udsg-r_ext_zh-cn_003.bfttf" },
                { "FontKorean",                    "nintendo_udsg-r_ko_003.bfttf" },
                { "FontChineseTraditional",        "nintendo_udjxh-db_zh-tw_003.bfttf" },
                { "FontNintendoExtended",          "nintendo_ext_003.bfttf" },
            };

            _virtualFileSystem = virtualFileSystem;

            AocData = new SortedList<ulong, AocItem>();
        }

        public void LoadEntries(Switch device = null)
        {
            lock (_lock)
            {
                _contentDictionary = new SortedDictionary<(ulong, NcaContentType), string>();
                _locationEntries = new Dictionary<StorageId, LinkedList<LocationEntry>>();

                foreach (StorageId storageId in Enum.GetValues<StorageId>())
                {
                    if (!ContentPath.TryGetContentPath(storageId, out var contentPathString))
                    {
                        continue;
                    }
                    if (!ContentPath.TryGetRealPath(contentPathString, out var contentDirectory))
                    {
                        continue;
                    }
                    var registeredDirectory = Path.Combine(contentDirectory, "registered");

                    Directory.CreateDirectory(registeredDirectory);

                    LinkedList<LocationEntry> locationList = new();

                    void AddEntry(LocationEntry entry)
                    {
                        locationList.AddLast(entry);
                    }

                    foreach (string directoryPath in Directory.EnumerateDirectories(registeredDirectory))
                    {
                        if (Directory.GetFiles(directoryPath).Length > 0)
                        {
                            string ncaName = new DirectoryInfo(directoryPath).Name.Replace(".nca", string.Empty);

                            using FileStream ncaFile = File.OpenRead(Directory.GetFiles(directoryPath)[0]);
                            Nca nca = new(_virtualFileSystem.KeySet, ncaFile.AsStorage());

                            string switchPath = contentPathString + ":/" + ncaFile.Name.Replace(contentDirectory, string.Empty).TrimStart(Path.DirectorySeparatorChar);

                            // Change path format to switch's
                            switchPath = switchPath.Replace('\\', '/');

                            LocationEntry entry = new(switchPath, 0, nca.Header.TitleId, nca.Header.ContentType);

                            AddEntry(entry);

                            _contentDictionary.Add((nca.Header.TitleId, nca.Header.ContentType), ncaName);
                        }
                    }

                    foreach (string filePath in Directory.EnumerateFiles(contentDirectory))
                    {
                        if (Path.GetExtension(filePath) == ".nca")
                        {
                            string ncaName = Path.GetFileNameWithoutExtension(filePath);

                            using FileStream ncaFile = new(filePath, FileMode.Open, FileAccess.Read);
                            Nca nca = new(_virtualFileSystem.KeySet, ncaFile.AsStorage());

                            string switchPath = contentPathString + ":/" + filePath.Replace(contentDirectory, string.Empty).TrimStart(Path.DirectorySeparatorChar);

                            // Change path format to switch's
                            switchPath = switchPath.Replace('\\', '/');

                            LocationEntry entry = new(switchPath, 0, nca.Header.TitleId, nca.Header.ContentType);

                            AddEntry(entry);

                            _contentDictionary.Add((nca.Header.TitleId, nca.Header.ContentType), ncaName);
                        }
                    }

                    if (_locationEntries.TryGetValue(storageId, out var locationEntriesItem) && locationEntriesItem?.Count == 0)
                    {
                        _locationEntries.Remove(storageId);
                    }

                    _locationEntries.TryAdd(storageId, locationList);
                }

                if (device != null)
                {
                    TimeManager.Instance.InitializeTimeZone(device);
                    BuiltInCertificateManager.Instance.Initialize(device);
                    device.System.SharedFontManager.Initialize();
                }
            }
        }

        public void AddAocItem(ulong titleId, Stream containerStream, string ncaPath, string extension, bool mergedToContainer = false)
        {
            // TODO: Check Aoc version.
            if (!AocData.TryAdd(titleId, new AocItem(containerStream, ncaPath, extension)))
            {
                Logger.Warning?.Print(LogClass.Application, $"Duplicate AddOnContent detected. TitleId {titleId:X16}");
            }
            else
            {
                Logger.Info?.Print(LogClass.Application, $"Found AddOnContent with TitleId {titleId:X16}");

                if (!mergedToContainer)
                {
                    using var pfs = PartitionFileSystemUtils.OpenApplicationFileSystem(containerStream, extension == ".xci", _virtualFileSystem);
                }
            }
        }

        public void ClearAocData()
        {
            foreach (var aoc in AocData)
            {
                aoc.Value.ContainerStream?.Dispose();
            }

            AocData.Clear();
        }

        public int GetAocCount() => AocData.Count;

        public IList<ulong> GetAocTitleIds() => AocData.Select(e => e.Key).ToList();

        public bool GetAocDataStorage(ulong aocTitleId, out IStorage aocStorage, IntegrityCheckLevel integrityCheckLevel)
        {
            aocStorage = null;

            if (AocData.TryGetValue(aocTitleId, out AocItem aoc))
            {
                using var ncaFile = new UniqueRef<IFile>();

                switch (aoc.Extension)
                {
                    case ".xci":
                        var xci = new Xci(_virtualFileSystem.KeySet, aoc.ContainerStream.AsStorage()).OpenPartition(XciPartitionType.Secure);
                        xci.OpenFile(ref ncaFile.Ref, aoc.NcaPath.ToU8Span(), OpenMode.Read);
                        break;
                    case ".nsp":
                        var pfs = new PartitionFileSystem();
                        pfs.Initialize(aoc.ContainerStream.AsStorage());
                        pfs.OpenFile(ref ncaFile.Ref, aoc.NcaPath.ToU8Span(), OpenMode.Read).ThrowIfFailure();
                        break;
                    default:
                        return false; // Print error?
                }

                aocStorage = new Nca(_virtualFileSystem.KeySet, ncaFile.Get.AsStorage()).OpenStorage(NcaSectionType.Data, integrityCheckLevel);

                return true;
            }

            return false;
        }

        public void ClearEntry(ulong titleId, NcaContentType contentType, StorageId storageId)
        {
            lock (_lock)
            {
                RemoveLocationEntry(titleId, contentType, storageId);
            }
        }

        public void RefreshEntries(StorageId storageId, int flag)
        {
            lock (_lock)
            {
                LinkedList<LocationEntry> locationList = _locationEntries[storageId];
                LinkedListNode<LocationEntry> locationEntry = locationList.First;

                while (locationEntry != null)
                {
                    LinkedListNode<LocationEntry> nextLocationEntry = locationEntry.Next;

                    if (locationEntry.Value.Flag == flag)
                    {
                        locationList.Remove(locationEntry.Value);
                    }

                    locationEntry = nextLocationEntry;
                }
            }
        }

        public bool HasNca(string ncaId, StorageId storageId)
        {
            lock (_lock)
            {
                if (_contentDictionary.ContainsValue(ncaId))
                {
                    var content = _contentDictionary.FirstOrDefault(x => x.Value == ncaId);
                    ulong titleId = content.Key.titleId;

                    NcaContentType contentType = content.Key.type;
                    StorageId storage = GetInstalledStorage(titleId, contentType, storageId);

                    return storage == storageId;
                }
            }

            return false;
        }

        public UInt128 GetInstalledNcaId(ulong titleId, NcaContentType contentType)
        {
            lock (_lock)
            {
                if (_contentDictionary.TryGetValue((titleId, contentType), out var contentDictionaryItem))
                {
                    return UInt128Utils.FromHex(contentDictionaryItem);
                }
            }

            return new UInt128();
        }

        public StorageId GetInstalledStorage(ulong titleId, NcaContentType contentType, StorageId storageId)
        {
            lock (_lock)
            {
                LocationEntry locationEntry = GetLocation(titleId, contentType, storageId);

                return locationEntry.ContentPath != null ? ContentPath.GetStorageId(locationEntry.ContentPath) : StorageId.None;
            }
        }

        public string GetInstalledContentPath(ulong titleId, StorageId storageId, NcaContentType contentType)
        {
            lock (_lock)
            {
                LocationEntry locationEntry = GetLocation(titleId, contentType, storageId);

                if (VerifyContentType(locationEntry, contentType))
                {
                    return locationEntry.ContentPath;
                }
            }

            return string.Empty;
        }

        public void RedirectLocation(LocationEntry newEntry, StorageId storageId)
        {
            lock (_lock)
            {
                LocationEntry locationEntry = GetLocation(newEntry.TitleId, newEntry.ContentType, storageId);

                if (locationEntry.ContentPath != null)
                {
                    RemoveLocationEntry(newEntry.TitleId, newEntry.ContentType, storageId);
                }

                AddLocationEntry(newEntry, storageId);
            }
        }

        private bool VerifyContentType(LocationEntry locationEntry, NcaContentType contentType)
        {
            if (locationEntry.ContentPath == null)
            {
                return false;
            }

            string installedPath = VirtualFileSystem.SwitchPathToSystemPath(locationEntry.ContentPath);

            if (!string.IsNullOrWhiteSpace(installedPath))
            {
                if (File.Exists(installedPath))
                {
                    using FileStream file = new(installedPath, FileMode.Open, FileAccess.Read);
                    Nca nca = new(_virtualFileSystem.KeySet, file.AsStorage());
                    bool contentCheck = nca.Header.ContentType == contentType;

                    return contentCheck;
                }
            }

            return false;
        }

        private void AddLocationEntry(LocationEntry entry, StorageId storageId)
        {
            LinkedList<LocationEntry> locationList = null;

            if (_locationEntries.TryGetValue(storageId, out LinkedList<LocationEntry> locationEntry))
            {
                locationList = locationEntry;
            }

            if (locationList != null)
            {
                locationList.Remove(entry);

                locationList.AddLast(entry);
            }
        }

        private void RemoveLocationEntry(ulong titleId, NcaContentType contentType, StorageId storageId)
        {
            LinkedList<LocationEntry> locationList = null;

            if (_locationEntries.TryGetValue(storageId, out LinkedList<LocationEntry> locationEntry))
            {
                locationList = locationEntry;
            }

            if (locationList != null)
            {
                LocationEntry entry =
                    locationList.ToList().FirstOrDefault(x => x.TitleId == titleId && x.ContentType == contentType);

                if (entry.ContentPath != null)
                {
                    locationList.Remove(entry);
                }
            }
        }

        public bool TryGetFontTitle(string fontName, out ulong titleId)
        {
            return _sharedFontTitleDictionary.TryGetValue(fontName, out titleId);
        }

        public bool TryGetFontFilename(string fontName, out string filename)
        {
            return _sharedFontFilenameDictionary.TryGetValue(fontName, out filename);
        }

        public bool TryGetSystemTitlesName(ulong titleId, out string name)
        {
            return _systemTitlesNameDictionary.TryGetValue(titleId, out name);
        }

        private LocationEntry GetLocation(ulong titleId, NcaContentType contentType, StorageId storageId)
        {
            LinkedList<LocationEntry> locationList = _locationEntries[storageId];

            return locationList.ToList().FirstOrDefault(x => x.TitleId == titleId && x.ContentType == contentType);
        }

        public void InstallFirmware(string firmwareSource)
        {
            ContentPath.TryGetContentPath(StorageId.BuiltInSystem, out var contentPathString);
            ContentPath.TryGetRealPath(contentPathString, out var contentDirectory);
            string registeredDirectory = Path.Combine(contentDirectory, "registered");
            string temporaryDirectory = Path.Combine(contentDirectory, "temp");

            if (Directory.Exists(temporaryDirectory))
            {
                Directory.Delete(temporaryDirectory, true);
            }

            if (Directory.Exists(firmwareSource))
            {
                InstallFromDirectory(firmwareSource, temporaryDirectory);
                FinishInstallation(temporaryDirectory, registeredDirectory);

                return;
            }

            if (!File.Exists(firmwareSource))
            {
                throw new FileNotFoundException("Firmware file does not exist.");
            }

            FileInfo info = new(firmwareSource);

            using FileStream file = File.OpenRead(firmwareSource);

            switch (info.Extension)
            {
                case ".zip":
                    using (ZipArchive archive = ZipFile.OpenRead(firmwareSource))
                    {
                        InstallFromZip(archive, temporaryDirectory);
                    }
                    break;
                case ".xci":
                    Xci xci = new(_virtualFileSystem.KeySet, file.AsStorage());
                    InstallFromCart(xci, temporaryDirectory);
                    break;
                default:
                    throw new InvalidFirmwarePackageException("Input file is not a valid firmware package");
            }

            FinishInstallation(temporaryDirectory, registeredDirectory);
        }

<<<<<<< HEAD
        public void InstallFirmware(Stream stream, bool isXci)
        {
            ContentPath.TryGetContentPath(StorageId.BuiltInSystem, out var contentPathString);
            ContentPath.TryGetRealPath(contentPathString, out var contentDirectory);
            string registeredDirectory = Path.Combine(contentDirectory, "registered");
            string temporaryDirectory = Path.Combine(contentDirectory, "temp");

            if (!isXci)
            {
                using ZipArchive archive = new ZipArchive(stream);
                InstallFromZip(archive, temporaryDirectory);
            }
            else
            {
                Xci xci = new(_virtualFileSystem.KeySet, stream.AsStorage());
                InstallFromCart(xci, temporaryDirectory);
            }

            FinishInstallation(temporaryDirectory, registeredDirectory);
=======
        public void InstallKeys(string keysSource, string installDirectory)
        {
            if (Directory.Exists(keysSource))
            {
                foreach (var filePath in Directory.EnumerateFiles(keysSource, "*.keys"))
                {
                    VerifyKeysFile(filePath);
                    File.Copy(filePath, Path.Combine(installDirectory, Path.GetFileName(filePath)), true);
                }

                return;
            }

            if (!File.Exists(keysSource))
            {
                throw new FileNotFoundException("Keys file does not exist.");
            }

            FileInfo info = new(keysSource);

            using FileStream file = File.OpenRead(keysSource);

            switch (info.Extension)
            {
                case ".zip":
                    using (ZipArchive archive = ZipFile.OpenRead(keysSource))
                    {
                        InstallKeysFromZip(archive, installDirectory);
                    }
                    break;
                case ".keys":
                    VerifyKeysFile(keysSource);
                    File.Copy(keysSource, Path.Combine(installDirectory, info.Name), true);
                    break;
                default:
                    throw new InvalidFirmwarePackageException("Input file is not a valid key package");
            }
        }

        private void InstallKeysFromZip(ZipArchive archive, string installDirectory)
        {
            string temporaryDirectory = Path.Combine(installDirectory, "temp");
            if (Directory.Exists(temporaryDirectory))
            {
                Directory.Delete(temporaryDirectory, true);
            }
            Directory.CreateDirectory(temporaryDirectory);
            foreach (var entry in archive.Entries)
            {
                if (Path.GetExtension(entry.FullName).Equals(".keys", StringComparison.OrdinalIgnoreCase))
                {
                    string extractDestination = Path.Combine(temporaryDirectory, entry.Name);
                    entry.ExtractToFile(extractDestination, overwrite: true);
                    try
                    {
                        VerifyKeysFile(extractDestination);
                        File.Move(extractDestination, Path.Combine(installDirectory, entry.Name), true);
                    }
                    catch (Exception)
                    {
                        Directory.Delete(temporaryDirectory, true);
                        throw;
                    }
                }
            }
            Directory.Delete(temporaryDirectory, true);
>>>>>>> cb37aea6
        }

        private void FinishInstallation(string temporaryDirectory, string registeredDirectory)
        {
            if (Directory.Exists(registeredDirectory))
            {
                new DirectoryInfo(registeredDirectory).Delete(true);
            }

            Directory.Move(temporaryDirectory, registeredDirectory);

            LoadEntries();
        }

        private void InstallFromDirectory(string firmwareDirectory, string temporaryDirectory)
        {
            InstallFromPartition(new LocalFileSystem(firmwareDirectory), temporaryDirectory);
        }

        private void InstallFromPartition(IFileSystem filesystem, string temporaryDirectory)
        {
            foreach (var entry in filesystem.EnumerateEntries("/", "*.nca"))
            {
                Nca nca = new(_virtualFileSystem.KeySet, OpenPossibleFragmentedFile(filesystem, entry.FullPath, OpenMode.Read).AsStorage());

                SaveNca(nca, entry.Name.Remove(entry.Name.IndexOf('.')), temporaryDirectory);
            }
        }

        private void InstallFromCart(Xci gameCard, string temporaryDirectory)
        {
            if (gameCard.HasPartition(XciPartitionType.Update))
            {
                XciPartition partition = gameCard.OpenPartition(XciPartitionType.Update);

                InstallFromPartition(partition, temporaryDirectory);
            }
            else
            {
                throw new Exception("Update not found in xci file.");
            }
        }

        private static void InstallFromZip(ZipArchive archive, string temporaryDirectory)
        {
            foreach (var entry in archive.Entries)
            {
                if (entry.FullName.EndsWith(".nca") || entry.FullName.EndsWith(".nca/00"))
                {
                    // Clean up the name and get the NcaId

                    string[] pathComponents = entry.FullName.Replace(".cnmt", "").Split('/');

                    string ncaId = pathComponents[^1];

                    // If this is a fragmented nca, we need to get the previous element.GetZip
                    if (ncaId.Equals("00"))
                    {
                        ncaId = pathComponents[^2];
                    }

                    if (ncaId.Contains(".nca"))
                    {
                        string newPath = Path.Combine(temporaryDirectory, ncaId);

                        Directory.CreateDirectory(newPath);

                        entry.ExtractToFile(Path.Combine(newPath, "00"));
                    }
                }
            }
        }

        public static void SaveNca(Nca nca, string ncaId, string temporaryDirectory)
        {
            string newPath = Path.Combine(temporaryDirectory, ncaId + ".nca");

            Directory.CreateDirectory(newPath);

            using FileStream file = File.Create(Path.Combine(newPath, "00"));
            nca.BaseStorage.AsStream().CopyTo(file);
        }

        private static IFile OpenPossibleFragmentedFile(IFileSystem filesystem, string path, OpenMode mode)
        {
            using var file = new UniqueRef<IFile>();

            if (filesystem.FileExists($"{path}/00"))
            {
                filesystem.OpenFile(ref file.Ref, $"{path}/00".ToU8Span(), mode).ThrowIfFailure();
            }
            else
            {
                filesystem.OpenFile(ref file.Ref, path.ToU8Span(), mode).ThrowIfFailure();
            }

            return file.Release();
        }

        private static Stream GetZipStream(ZipArchiveEntry entry)
        {
            MemoryStream dest = MemoryStreamManager.Shared.GetStream();

            using Stream src = entry.Open();
            src.CopyTo(dest);

            return dest;
        }

        public SystemVersion VerifyFirmwarePackage(string firmwarePackage)
        {
            _virtualFileSystem.ReloadKeySet();

            // LibHac.NcaHeader's DecryptHeader doesn't check if HeaderKey is empty and throws InvalidDataException instead
            // So, we check it early for a better user experience.
            if (_virtualFileSystem.KeySet.HeaderKey.IsZeros())
            {
                throw new MissingKeyException("HeaderKey is empty. Cannot decrypt NCA headers.");
            }

            if (Directory.Exists(firmwarePackage))
            {
                return VerifyAndGetVersionDirectory(firmwarePackage);
            }

            SystemVersion VerifyAndGetVersionDirectory(string firmwareDirectory)
            {
                return VerifyAndGetVersion(new LocalFileSystem(firmwareDirectory));
            }

            if (!File.Exists(firmwarePackage))
            {
                throw new FileNotFoundException("Firmware file does not exist.");
            }

            FileInfo info = new(firmwarePackage);


            if (info.Extension == ".zip" || info.Extension == ".xci")
            {
                using FileStream file = File.OpenRead(firmwarePackage);

                var isXci = info.Extension == ".xci";

                return VerifyFirmwarePackage(file, isXci);
            }

            return null;
        }

        public SystemVersion VerifyFirmwarePackage(Stream file, bool isXci)
        {
            if (!isXci)
            {
                using ZipArchive archive = new ZipArchive(file, ZipArchiveMode.Read);
                return VerifyAndGetVersionZip(archive);
            }
            else
            {
                Xci xci = new(_virtualFileSystem.KeySet, file.AsStorage());

                if (xci.HasPartition(XciPartitionType.Update))
                {
                    XciPartition partition = xci.OpenPartition(XciPartitionType.Update);

<<<<<<< HEAD
                    return VerifyAndGetVersion(partition);
=======
                        if (updateNcas.TryGetValue(nca.Header.TitleId, out var updateNcasItem))
                        {
                            updateNcasItem.Add((nca.Header.ContentType, entry.FullName));
                        }
                        else if (updateNcas.TryAdd(nca.Header.TitleId, new List<(NcaContentType, string)>()))
                        {
                            updateNcas[nca.Header.TitleId].Add((nca.Header.ContentType, entry.FullName));
                        }
                    }
>>>>>>> cb37aea6
                }
                else
                {
<<<<<<< HEAD
                    throw new InvalidFirmwarePackageException("Update not found in xci file.");
                }
            }
        }
=======
                    string metaPath = ncaEntry.FirstOrDefault(x => x.type == NcaContentType.Meta).path;

                    CnmtContentMetaEntry[] metaEntries = null;

                    var fileEntry = archive.GetEntry(metaPath);

                    using (Stream ncaStream = GetZipStream(fileEntry))
                    {
                        Nca metaNca = new(_virtualFileSystem.KeySet, ncaStream.AsStorage());

                        IFileSystem fs = metaNca.OpenFileSystem(NcaSectionType.Data, IntegrityCheckLevel.ErrorOnInvalid);

                        string cnmtPath = fs.EnumerateEntries("/", "*.cnmt").Single().FullPath;
>>>>>>> cb37aea6

        private SystemVersion VerifyAndGetVersionZip(ZipArchive archive)
        {
            Dictionary<ulong, List<(NcaContentType type, string path)>> updateNcas = new();

            SystemVersion systemVersion = null;

            foreach (var entry in archive.Entries)
            {
                if (entry.FullName.EndsWith(".nca") || entry.FullName.EndsWith(".nca/00"))
                {
                    using Stream ncaStream = GetZipStream(entry);
                    IStorage storage = ncaStream.AsStorage();

                    Nca nca = new(_virtualFileSystem.KeySet, storage);

                    if (updateNcas.TryGetValue(nca.Header.TitleId, out var updateNcasItem))
                    {
                        updateNcasItem.Add((nca.Header.ContentType, entry.FullName));
                    }
                    else
                    {
<<<<<<< HEAD
                        updateNcas.Add(nca.Header.TitleId, new List<(NcaContentType, string)>());
                        updateNcas[nca.Header.TitleId].Add((nca.Header.ContentType, entry.FullName));
=======
                        string versionEntry = updateNcasItem.FirstOrDefault(x => x.type != NcaContentType.Meta).path;

                        using Stream ncaStream = GetZipStream(archive.GetEntry(versionEntry));
                        Nca nca = new(_virtualFileSystem.KeySet, ncaStream.AsStorage());

                        var romfs = nca.OpenFileSystem(NcaSectionType.Data, IntegrityCheckLevel.ErrorOnInvalid);

                        using var systemVersionFile = new UniqueRef<IFile>();

                        if (romfs.OpenFile(ref systemVersionFile.Ref, "/file".ToU8Span(), OpenMode.Read).IsSuccess())
                        {
                            systemVersion = new SystemVersion(systemVersionFile.Get.AsStream());
                        }
>>>>>>> cb37aea6
                    }
                }
            }

<<<<<<< HEAD
            if (updateNcas.TryGetValue(SystemUpdateTitleId, out var ncaEntry))
            {
                string metaPath = ncaEntry.Find(x => x.type == NcaContentType.Meta).path;
=======
                    foreach (CnmtContentMetaEntry metaEntry in metaEntries)
                    {
                        if (updateNcas.TryGetValue(metaEntry.TitleId, out ncaEntry))
                        {
                            metaPath = ncaEntry.FirstOrDefault(x => x.type == NcaContentType.Meta).path;

                            string contentPath = ncaEntry.FirstOrDefault(x => x.type != NcaContentType.Meta).path;

                            // Nintendo in 9.0.0, removed PPC and only kept the meta nca of it.
                            // This is a perfect valid case, so we should just ignore the missing content nca and continue.
                            if (contentPath == null)
                            {
                                updateNcas.Remove(metaEntry.TitleId);

                                continue;
                            }

                            ZipArchiveEntry metaZipEntry = archive.GetEntry(metaPath);
                            ZipArchiveEntry contentZipEntry = archive.GetEntry(contentPath);

                            using Stream metaNcaStream = GetZipStream(metaZipEntry);
                            using Stream contentNcaStream = GetZipStream(contentZipEntry);
                            Nca metaNca = new(_virtualFileSystem.KeySet, metaNcaStream.AsStorage());

                            IFileSystem fs = metaNca.OpenFileSystem(NcaSectionType.Data, IntegrityCheckLevel.ErrorOnInvalid);

                            string cnmtPath = fs.EnumerateEntries("/", "*.cnmt").Single().FullPath;

                            using var metaFile = new UniqueRef<IFile>();

                            if (fs.OpenFile(ref metaFile.Ref, cnmtPath.ToU8Span(), OpenMode.Read).IsSuccess())
                            {
                                var meta = new Cnmt(metaFile.Get.AsStream());
>>>>>>> cb37aea6

                CnmtContentMetaEntry[] metaEntries = null;

                var fileEntry = archive.GetEntry(metaPath);

                using (Stream ncaStream = GetZipStream(fileEntry))
                {
                    Nca metaNca = new(_virtualFileSystem.KeySet, ncaStream.AsStorage());

                    IFileSystem fs = metaNca.OpenFileSystem(NcaSectionType.Data, IntegrityCheckLevel.ErrorOnInvalid);

                    string cnmtPath = fs.EnumerateEntries("/", "*.cnmt").Single().FullPath;

                    using var metaFile = new UniqueRef<IFile>();

                    if (fs.OpenFile(ref metaFile.Ref, cnmtPath.ToU8Span(), OpenMode.Read).IsSuccess())
                    {
                        var meta = new Cnmt(metaFile.Get.AsStream());

                        if (meta.Type == ContentMetaType.SystemUpdate)
                        {
                            metaEntries = meta.MetaEntries;

                            updateNcas.Remove(SystemUpdateTitleId);
                        }
                    }
                }

                if (metaEntries == null)
                {
                    throw new FileNotFoundException("System update title was not found in the firmware package.");
                }

                if (updateNcas.TryGetValue(SystemVersionTitleId, out var updateNcasItem))
                {
                    string versionEntry = updateNcasItem.Find(x => x.type != NcaContentType.Meta).path;

                    using Stream ncaStream = GetZipStream(archive.GetEntry(versionEntry));
                    Nca nca = new(_virtualFileSystem.KeySet, ncaStream.AsStorage());

                    var romfs = nca.OpenFileSystem(NcaSectionType.Data, IntegrityCheckLevel.ErrorOnInvalid);

                    using var systemVersionFile = new UniqueRef<IFile>();

                    if (romfs.OpenFile(ref systemVersionFile.Ref, "/file".ToU8Span(), OpenMode.Read).IsSuccess())
                    {
                        systemVersion = new SystemVersion(systemVersionFile.Get.AsStream());
                    }
<<<<<<< HEAD
=======

                    if (updateNcas.TryGetValue(nca.Header.TitleId, out var updateNcasItem))
                    {
                        updateNcasItem.Add((nca.Header.ContentType, entry.FullPath));
                    }
                    else if (updateNcas.TryAdd(nca.Header.TitleId, new List<(NcaContentType, string)>()))
                    {
                        updateNcas[nca.Header.TitleId].Add((nca.Header.ContentType, entry.FullPath));
                    }

                    ncaStorage.Dispose();
                }

                if (metaEntries == null)
                {
                    throw new FileNotFoundException("System update title was not found in the firmware package.");
>>>>>>> cb37aea6
                }

                foreach (CnmtContentMetaEntry metaEntry in metaEntries)
                {
                    if (updateNcas.TryGetValue(metaEntry.TitleId, out ncaEntry))
                    {
<<<<<<< HEAD
                        metaPath = ncaEntry.Find(x => x.type == NcaContentType.Meta).path;

                        string contentPath = ncaEntry.Find(x => x.type != NcaContentType.Meta).path;
=======
                        string metaNcaPath = ncaEntry.FirstOrDefault(x => x.type == NcaContentType.Meta).path;
                        string contentPath = ncaEntry.FirstOrDefault(x => x.type != NcaContentType.Meta).path;
>>>>>>> cb37aea6

                        // Nintendo in 9.0.0, removed PPC and only kept the meta nca of it.
                        // This is a perfect valid case, so we should just ignore the missing content nca and continue.
                        if (contentPath == null)
                        {
                            updateNcas.Remove(metaEntry.TitleId);

                            continue;
                        }

                        ZipArchiveEntry metaZipEntry = archive.GetEntry(metaPath);
                        ZipArchiveEntry contentZipEntry = archive.GetEntry(contentPath);

                        using Stream metaNcaStream = GetZipStream(metaZipEntry);
                        using Stream contentNcaStream = GetZipStream(contentZipEntry);
                        Nca metaNca = new(_virtualFileSystem.KeySet, metaNcaStream.AsStorage());

                        IFileSystem fs = metaNca.OpenFileSystem(NcaSectionType.Data, IntegrityCheckLevel.ErrorOnInvalid);

                        string cnmtPath = fs.EnumerateEntries("/", "*.cnmt").Single().FullPath;

                        using var metaFile = new UniqueRef<IFile>();

                        if (fs.OpenFile(ref metaFile.Ref, cnmtPath.ToU8Span(), OpenMode.Read).IsSuccess())
                        {
                            var meta = new Cnmt(metaFile.Get.AsStream());

                            IStorage contentStorage = contentNcaStream.AsStorage();
                            if (contentStorage.GetSize(out long size).IsSuccess())
                            {
                                byte[] contentData = new byte[size];

                                Span<byte> content = new(contentData);

                                contentStorage.Read(0, content);

                                Span<byte> hash = new(new byte[32]);

                                LibHac.Crypto.Sha256.GenerateSha256Hash(content, hash);

                                if (LibHac.Common.Utilities.ArraysEqual(hash.ToArray(), meta.ContentEntries[0].Hash))
                                {
                                    updateNcas.Remove(metaEntry.TitleId);
                                }
                            }
                        }
                    }
                }

                if (updateNcas.Count > 0)
                {
                    StringBuilder extraNcas = new();

                    foreach (var entry in updateNcas)
                    {
                        foreach (var (type, path) in entry.Value)
                        {
                            extraNcas.AppendLine(path);
                        }
                    }

                    throw new InvalidFirmwarePackageException($"Firmware package contains unrelated archives. Please remove these paths: {Environment.NewLine}{extraNcas}");
                }
            }
            else
            {
                throw new FileNotFoundException("System update title was not found in the firmware package.");
            }

            return systemVersion;
        }

        private SystemVersion VerifyAndGetVersion(IFileSystem filesystem)
        {
            Dictionary<ulong, List<(NcaContentType type, string path)>> updateNcas = new();

            SystemVersion systemVersion = null;

            CnmtContentMetaEntry[] metaEntries = null;

            foreach (var entry in filesystem.EnumerateEntries("/", "*.nca"))
            {
                IStorage ncaStorage = OpenPossibleFragmentedFile(filesystem, entry.FullPath, OpenMode.Read).AsStorage();

                Nca nca = new(_virtualFileSystem.KeySet, ncaStorage);

                if (nca.Header.TitleId == SystemUpdateTitleId && nca.Header.ContentType == NcaContentType.Meta)
                {
                    IFileSystem fs = nca.OpenFileSystem(NcaSectionType.Data, IntegrityCheckLevel.ErrorOnInvalid);

                    string cnmtPath = fs.EnumerateEntries("/", "*.cnmt").Single().FullPath;

                    using var metaFile = new UniqueRef<IFile>();

                    if (fs.OpenFile(ref metaFile.Ref, cnmtPath.ToU8Span(), OpenMode.Read).IsSuccess())
                    {
                        var meta = new Cnmt(metaFile.Get.AsStream());

                        if (meta.Type == ContentMetaType.SystemUpdate)
                        {
                            metaEntries = meta.MetaEntries;
                        }
                    }

                    continue;
                }
                else if (nca.Header.TitleId == SystemVersionTitleId && nca.Header.ContentType == NcaContentType.Data)
                {
                    var romfs = nca.OpenFileSystem(NcaSectionType.Data, IntegrityCheckLevel.ErrorOnInvalid);

                    using var systemVersionFile = new UniqueRef<IFile>();

                    if (romfs.OpenFile(ref systemVersionFile.Ref, "/file".ToU8Span(), OpenMode.Read).IsSuccess())
                    {
                        systemVersion = new SystemVersion(systemVersionFile.Get.AsStream());
                    }
                }

                if (updateNcas.TryGetValue(nca.Header.TitleId, out var updateNcasItem))
                {
                    updateNcasItem.Add((nca.Header.ContentType, entry.FullPath));
                }
                else
                {
                    updateNcas.Add(nca.Header.TitleId, new List<(NcaContentType, string)>());
                    updateNcas[nca.Header.TitleId].Add((nca.Header.ContentType, entry.FullPath));
                }

                ncaStorage.Dispose();
            }

            if (metaEntries == null)
            {
                throw new FileNotFoundException("System update title was not found in the firmware package.");
            }

            foreach (CnmtContentMetaEntry metaEntry in metaEntries)
            {
                if (updateNcas.TryGetValue(metaEntry.TitleId, out var ncaEntry))
                {
                    string metaNcaPath = ncaEntry.Find(x => x.type == NcaContentType.Meta).path;
                    string contentPath = ncaEntry.Find(x => x.type != NcaContentType.Meta).path;

                    // Nintendo in 9.0.0, removed PPC and only kept the meta nca of it.
                    // This is a perfect valid case, so we should just ignore the missing content nca and continue.
                    if (contentPath == null)
                    {
                        updateNcas.Remove(metaEntry.TitleId);

                        continue;
                    }

                    IStorage metaStorage = OpenPossibleFragmentedFile(filesystem, metaNcaPath, OpenMode.Read).AsStorage();
                    IStorage contentStorage = OpenPossibleFragmentedFile(filesystem, contentPath, OpenMode.Read).AsStorage();

                    Nca metaNca = new(_virtualFileSystem.KeySet, metaStorage);

                    IFileSystem fs = metaNca.OpenFileSystem(NcaSectionType.Data, IntegrityCheckLevel.ErrorOnInvalid);

                    string cnmtPath = fs.EnumerateEntries("/", "*.cnmt").Single().FullPath;

                    using var metaFile = new UniqueRef<IFile>();

                    if (fs.OpenFile(ref metaFile.Ref, cnmtPath.ToU8Span(), OpenMode.Read).IsSuccess())
                    {
                        var meta = new Cnmt(metaFile.Get.AsStream());

                        if (contentStorage.GetSize(out long size).IsSuccess())
                        {
                            byte[] contentData = new byte[size];

                            Span<byte> content = new(contentData);

                            contentStorage.Read(0, content);

                            Span<byte> hash = new(new byte[32]);

                            LibHac.Crypto.Sha256.GenerateSha256Hash(content, hash);

                            if (LibHac.Common.Utilities.ArraysEqual(hash.ToArray(), meta.ContentEntries[0].Hash))
                            {
                                updateNcas.Remove(metaEntry.TitleId);
                            }
                        }
                    }
                }
            }

            if (updateNcas.Count > 0)
            {
                StringBuilder extraNcas = new();

                foreach (var entry in updateNcas)
                {
                    foreach (var (type, path) in entry.Value)
                    {
                        extraNcas.AppendLine(path);
                    }
                }

                throw new InvalidFirmwarePackageException($"Firmware package contains unrelated archives. Please remove these paths: {Environment.NewLine}{extraNcas}");
            }

            return systemVersion;
        }

        public SystemVersion GetCurrentFirmwareVersion()
        {
            LoadEntries();

            lock (_lock)
            {
                var locationEnties = _locationEntries[StorageId.BuiltInSystem];

                foreach (var entry in locationEnties)
                {
                    if (entry.ContentType == NcaContentType.Data)
                    {
                        var path = VirtualFileSystem.SwitchPathToSystemPath(entry.ContentPath);

                        using FileStream fileStream = File.OpenRead(path);
                        Nca nca = new(_virtualFileSystem.KeySet, fileStream.AsStorage());

                        if (nca.Header.TitleId == SystemVersionTitleId && nca.Header.ContentType == NcaContentType.Data)
                        {
                            var romfs = nca.OpenFileSystem(NcaSectionType.Data, IntegrityCheckLevel.ErrorOnInvalid);

                            using var systemVersionFile = new UniqueRef<IFile>();

                            if (romfs.OpenFile(ref systemVersionFile.Ref, "/file".ToU8Span(), OpenMode.Read).IsSuccess())
                            {
                                return new SystemVersion(systemVersionFile.Get.AsStream());
                            }
                        }
                    }
                }
            }

            return null;
        }

        public void VerifyKeysFile(string filePath)
        {
            // Verify the keys file format refers to https://github.com/Thealexbarney/LibHac/blob/master/KEYS.md
            string genericPattern = @"^[a-z0-9_]+ = [a-z0-9]+$";
            string titlePattern = @"^[a-z0-9]{32} = [a-z0-9]{32}$";

            if (File.Exists(filePath))
            {
                // Read all lines from the file
                string fileName = Path.GetFileName(filePath);
                string[] lines = File.ReadAllLines(filePath);

                bool verified = false;
                switch (fileName)
                {
                    case "prod.keys":
                        verified = verifyKeys(lines, genericPattern);
                        break;
                    case "title.keys":
                        verified = verifyKeys(lines, titlePattern);
                        break;
                    case "console.keys":
                    case "dev.keys":
                        verified = verifyKeys(lines, genericPattern);
                        break;
                    default:
                        throw new FormatException($"Keys file name \"{fileName}\" not supported. Only \"prod.keys\", \"title.keys\", \"console.keys\", \"dev.keys\" are supported.");
                }
                if (!verified)
                {
                    throw new FormatException($"Invalid \"{filePath}\" file format.");
                }
            } else
            {
                throw new FileNotFoundException($"Keys file not found at \"{filePath}\".");
            }
        }

        private bool verifyKeys(string[] lines, string regex)
        {
            foreach (string line in lines)
            {
                if (!Regex.IsMatch(line, regex))
                {
                    return false;
                }
            }
            return true;
        }

        public bool AreKeysAlredyPresent(string pathToCheck)
        {
            string[] fileNames = ["prod.keys", "title.keys", "console.keys", "dev.keys"];
            foreach (var file in fileNames)
            {
                if (File.Exists(Path.Combine(pathToCheck, file)))
                {
                    return true;
                }
            }
            return false;
        }
    }
}<|MERGE_RESOLUTION|>--- conflicted
+++ resolved
@@ -485,27 +485,6 @@
             FinishInstallation(temporaryDirectory, registeredDirectory);
         }
 
-<<<<<<< HEAD
-        public void InstallFirmware(Stream stream, bool isXci)
-        {
-            ContentPath.TryGetContentPath(StorageId.BuiltInSystem, out var contentPathString);
-            ContentPath.TryGetRealPath(contentPathString, out var contentDirectory);
-            string registeredDirectory = Path.Combine(contentDirectory, "registered");
-            string temporaryDirectory = Path.Combine(contentDirectory, "temp");
-
-            if (!isXci)
-            {
-                using ZipArchive archive = new ZipArchive(stream);
-                InstallFromZip(archive, temporaryDirectory);
-            }
-            else
-            {
-                Xci xci = new(_virtualFileSystem.KeySet, stream.AsStorage());
-                InstallFromCart(xci, temporaryDirectory);
-            }
-
-            FinishInstallation(temporaryDirectory, registeredDirectory);
-=======
         public void InstallKeys(string keysSource, string installDirectory)
         {
             if (Directory.Exists(keysSource))
@@ -572,7 +551,6 @@
                 }
             }
             Directory.Delete(temporaryDirectory, true);
->>>>>>> cb37aea6
         }
 
         private void FinishInstallation(string temporaryDirectory, string registeredDirectory)
@@ -738,9 +716,8 @@
                 {
                     XciPartition partition = xci.OpenPartition(XciPartitionType.Update);
 
-<<<<<<< HEAD
-                    return VerifyAndGetVersion(partition);
-=======
+                        Nca nca = new(_virtualFileSystem.KeySet, storage);
+
                         if (updateNcas.TryGetValue(nca.Header.TitleId, out var updateNcasItem))
                         {
                             updateNcasItem.Add((nca.Header.ContentType, entry.FullName));
@@ -750,16 +727,10 @@
                             updateNcas[nca.Header.TitleId].Add((nca.Header.ContentType, entry.FullName));
                         }
                     }
->>>>>>> cb37aea6
-                }
-                else
-                {
-<<<<<<< HEAD
-                    throw new InvalidFirmwarePackageException("Update not found in xci file.");
-                }
-            }
-        }
-=======
+                }
+
+                if (updateNcas.TryGetValue(SystemUpdateTitleId, out var ncaEntry))
+                {
                     string metaPath = ncaEntry.FirstOrDefault(x => x.type == NcaContentType.Meta).path;
 
                     CnmtContentMetaEntry[] metaEntries = null;
@@ -773,33 +744,29 @@
                         IFileSystem fs = metaNca.OpenFileSystem(NcaSectionType.Data, IntegrityCheckLevel.ErrorOnInvalid);
 
                         string cnmtPath = fs.EnumerateEntries("/", "*.cnmt").Single().FullPath;
->>>>>>> cb37aea6
-
-        private SystemVersion VerifyAndGetVersionZip(ZipArchive archive)
-        {
-            Dictionary<ulong, List<(NcaContentType type, string path)>> updateNcas = new();
-
-            SystemVersion systemVersion = null;
-
-            foreach (var entry in archive.Entries)
-            {
-                if (entry.FullName.EndsWith(".nca") || entry.FullName.EndsWith(".nca/00"))
-                {
-                    using Stream ncaStream = GetZipStream(entry);
-                    IStorage storage = ncaStream.AsStorage();
-
-                    Nca nca = new(_virtualFileSystem.KeySet, storage);
-
-                    if (updateNcas.TryGetValue(nca.Header.TitleId, out var updateNcasItem))
-                    {
-                        updateNcasItem.Add((nca.Header.ContentType, entry.FullName));
-                    }
-                    else
-                    {
-<<<<<<< HEAD
-                        updateNcas.Add(nca.Header.TitleId, new List<(NcaContentType, string)>());
-                        updateNcas[nca.Header.TitleId].Add((nca.Header.ContentType, entry.FullName));
-=======
+
+                        using var metaFile = new UniqueRef<IFile>();
+
+                        if (fs.OpenFile(ref metaFile.Ref, cnmtPath.ToU8Span(), OpenMode.Read).IsSuccess())
+                        {
+                            var meta = new Cnmt(metaFile.Get.AsStream());
+
+                            if (meta.Type == ContentMetaType.SystemUpdate)
+                            {
+                                metaEntries = meta.MetaEntries;
+
+                                updateNcas.Remove(SystemUpdateTitleId);
+                            }
+                        }
+                    }
+
+                    if (metaEntries == null)
+                    {
+                        throw new FileNotFoundException("System update title was not found in the firmware package.");
+                    }
+
+                    if (updateNcas.TryGetValue(SystemVersionTitleId, out var updateNcasItem))
+                    {
                         string versionEntry = updateNcasItem.FirstOrDefault(x => x.type != NcaContentType.Meta).path;
 
                         using Stream ncaStream = GetZipStream(archive.GetEntry(versionEntry));
@@ -813,16 +780,8 @@
                         {
                             systemVersion = new SystemVersion(systemVersionFile.Get.AsStream());
                         }
->>>>>>> cb37aea6
-                    }
-                }
-            }
-
-<<<<<<< HEAD
-            if (updateNcas.TryGetValue(SystemUpdateTitleId, out var ncaEntry))
-            {
-                string metaPath = ncaEntry.Find(x => x.type == NcaContentType.Meta).path;
-=======
+                    }
+
                     foreach (CnmtContentMetaEntry metaEntry in metaEntries)
                     {
                         if (updateNcas.TryGetValue(metaEntry.TitleId, out ncaEntry))
@@ -856,7 +815,80 @@
                             if (fs.OpenFile(ref metaFile.Ref, cnmtPath.ToU8Span(), OpenMode.Read).IsSuccess())
                             {
                                 var meta = new Cnmt(metaFile.Get.AsStream());
->>>>>>> cb37aea6
+
+                                IStorage contentStorage = contentNcaStream.AsStorage();
+                                if (contentStorage.GetSize(out long size).IsSuccess())
+                                {
+                                    byte[] contentData = new byte[size];
+
+                                    Span<byte> content = new(contentData);
+
+                                    contentStorage.Read(0, content);
+
+                                    Span<byte> hash = new(new byte[32]);
+
+                                    LibHac.Crypto.Sha256.GenerateSha256Hash(content, hash);
+
+                                    if (LibHac.Common.Utilities.ArraysEqual(hash.ToArray(), meta.ContentEntries[0].Hash))
+                                    {
+                                        updateNcas.Remove(metaEntry.TitleId);
+                                    }
+                                }
+                            }
+                        }
+                    }
+
+                    if (updateNcas.Count > 0)
+                    {
+                        StringBuilder extraNcas = new();
+
+                        foreach (var entry in updateNcas)
+                        {
+                            foreach (var (type, path) in entry.Value)
+                            {
+                                extraNcas.AppendLine(path);
+                            }
+                        }
+
+                        throw new InvalidFirmwarePackageException($"Firmware package contains unrelated archives. Please remove these paths: {Environment.NewLine}{extraNcas}");
+                    }
+                }
+                else
+                {
+                    throw new InvalidFirmwarePackageException("Update not found in xci file.");
+                }
+            }
+        }
+
+        private SystemVersion VerifyAndGetVersionZip(ZipArchive archive)
+        {
+            Dictionary<ulong, List<(NcaContentType type, string path)>> updateNcas = new();
+
+            SystemVersion systemVersion = null;
+
+            foreach (var entry in archive.Entries)
+            {
+                if (entry.FullName.EndsWith(".nca") || entry.FullName.EndsWith(".nca/00"))
+                {
+                    using Stream ncaStream = GetZipStream(entry);
+                    IStorage storage = ncaStream.AsStorage();
+
+                    Nca nca = new(_virtualFileSystem.KeySet, storage);
+
+                    if (updateNcas.TryGetValue(nca.Header.TitleId, out var updateNcasItem))
+                    {
+                        updateNcasItem.Add((nca.Header.ContentType, entry.FullName));
+                    }
+                    else if (updateNcas.TryAdd(nca.Header.TitleId, new List<(NcaContentType, string)>()))
+                    {
+                        updateNcas[nca.Header.TitleId].Add((nca.Header.ContentType, entry.FullPath));
+                    }
+                }
+            }
+
+            if (updateNcas.TryGetValue(SystemUpdateTitleId, out var ncaEntry))
+            {
+                string metaPath = ncaEntry.Find(x => x.type == NcaContentType.Meta).path;
 
                 CnmtContentMetaEntry[] metaEntries = null;
 
@@ -905,39 +937,14 @@
                     {
                         systemVersion = new SystemVersion(systemVersionFile.Get.AsStream());
                     }
-<<<<<<< HEAD
-=======
-
-                    if (updateNcas.TryGetValue(nca.Header.TitleId, out var updateNcasItem))
-                    {
-                        updateNcasItem.Add((nca.Header.ContentType, entry.FullPath));
-                    }
-                    else if (updateNcas.TryAdd(nca.Header.TitleId, new List<(NcaContentType, string)>()))
-                    {
-                        updateNcas[nca.Header.TitleId].Add((nca.Header.ContentType, entry.FullPath));
-                    }
-
-                    ncaStorage.Dispose();
-                }
-
-                if (metaEntries == null)
-                {
-                    throw new FileNotFoundException("System update title was not found in the firmware package.");
->>>>>>> cb37aea6
                 }
 
                 foreach (CnmtContentMetaEntry metaEntry in metaEntries)
                 {
                     if (updateNcas.TryGetValue(metaEntry.TitleId, out ncaEntry))
                     {
-<<<<<<< HEAD
-                        metaPath = ncaEntry.Find(x => x.type == NcaContentType.Meta).path;
-
-                        string contentPath = ncaEntry.Find(x => x.type != NcaContentType.Meta).path;
-=======
                         string metaNcaPath = ncaEntry.FirstOrDefault(x => x.type == NcaContentType.Meta).path;
                         string contentPath = ncaEntry.FirstOrDefault(x => x.type != NcaContentType.Meta).path;
->>>>>>> cb37aea6
 
                         // Nintendo in 9.0.0, removed PPC and only kept the meta nca of it.
                         // This is a perfect valid case, so we should just ignore the missing content nca and continue.
