{
  "sdk": {
<<<<<<< HEAD
    "version": "9.0.203",
=======
    "version": "9.0.100",
>>>>>>> cb37aea6
    "rollForward": "latestFeature"
  }
}<|MERGE_RESOLUTION|>--- conflicted
+++ resolved
@@ -1,10 +1,6 @@
 {
   "sdk": {
-<<<<<<< HEAD
-    "version": "9.0.203",
-=======
     "version": "9.0.100",
->>>>>>> cb37aea6
     "rollForward": "latestFeature"
   }
 }